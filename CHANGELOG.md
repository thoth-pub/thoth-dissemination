--- conflicted
+++ resolved
@@ -4,15 +4,10 @@
 The format is based on [Keep a Changelog](https://keepachangelog.com/en/1.0.0/),
 and this project adheres to [Semantic Versioning](https://semver.org/spec/v2.0.0.html).
 
-<<<<<<< HEAD
 ## [Unreleased]
 ### Added
   - [56](https://github.com/thoth-pub/thoth-dissemination/issues/56) - Created an OAPEN profile for SWORD v2 Uploader, to facilitate automatic dissemination of works from Thoth to OAPEN.
 
-## [[0.1.21]](https://github.com/thoth-pub/thoth-dissemination/releases/tag/v0.1.21) - 2025-05-06
-### Changed
-  - Improved error message for lack of PDF ISBN in GoogleBooks uploader
-=======
 ## [[0.1.32]](https://github.com/thoth-pub/thoth-dissemination/releases/tag/v0.1.32) - 2025-08-21
 ### Changed
   - Fixed a bug with GitHub Actions where all ```manual-disseminate``` jobs were returning exit code 1 (failure), whether they actually succeeded or not.
@@ -60,8 +55,7 @@
 
 ## [[0.1.21]](https://github.com/thoth-pub/thoth-dissemination/releases/tag/v0.1.21) - 2025-05-06
 ### Changed
-  - Improved error messages for lack of PDF ISBN in GoogleBooks uploader
->>>>>>> d7f1863f
+  - Improved error message for lack of PDF ISBN in GoogleBooks uploader
 
 ## [[0.1.20]](https://github.com/thoth-pub/thoth-dissemination/releases/tag/v0.1.20) - 2025-03-03
 ### Added
