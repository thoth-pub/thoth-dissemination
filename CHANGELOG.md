--- conflicted
+++ resolved
@@ -4,15 +4,13 @@
 The format is based on [Keep a Changelog](https://keepachangelog.com/en/1.0.0/),
 and this project adheres to [Semantic Versioning](https://semver.org/spec/v2.0.0.html).
 
-<<<<<<< HEAD
 ## [Unreleased]
 ### Added
   - [56](https://github.com/thoth-pub/thoth-dissemination/issues/56) - Created an OAPEN profile for SWORD v2 Uploader, to facilitate automatic dissemination of works from Thoth to OAPEN.
-=======
+
 ## [[0.1.33]](https://github.com/thoth-pub/thoth-dissemination/releases/tag/v0.1.33) - 2025-11-20
 ### Changed
   - Added publisher name to subject line and body of automated emails sent to platforms.
->>>>>>> f57af6ba
 
 ## [[0.1.32]](https://github.com/thoth-pub/thoth-dissemination/releases/tag/v0.1.32) - 2025-08-21
 ### Changed
